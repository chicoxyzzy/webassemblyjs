{
  "name": "webassemblyjs",
  "version": "1.2.6",
  "keywords": [
    "webassembly",
    "interpreter",
    "javascript",
    "ast",
    "compiler",
    "parser",
    "polyfill"
  ],
  "description": "WebAssembly interpreter",
  "main": "lib/index.js",
  "scripts": {
    "test": "mocha"
  },
  "author": "Sven Sauleau",
  "license": "GPL-2.0",
  "dependencies": {
    "@webassemblyjs/ast": "1.2.6",
    "@webassemblyjs/wasm-parser": "1.2.6",
    "@webassemblyjs/wast-parser": "1.2.6",
<<<<<<< HEAD
    "@webassemblyjs/validation": "1.2.3",
=======
    "@webassemblyjs/validation": "1.2.6",
>>>>>>> 63cba746
    "long": "^3.2.0"
  },
  "devDependencies": {
    "@webassemblyjs/floating-point-hex-parser": "1.2.6"
  },
  "repository": {
    "type": "git",
    "url": "https://github.com/xtuc/webassemblyjs.git"
  }
}<|MERGE_RESOLUTION|>--- conflicted
+++ resolved
@@ -21,11 +21,7 @@
     "@webassemblyjs/ast": "1.2.6",
     "@webassemblyjs/wasm-parser": "1.2.6",
     "@webassemblyjs/wast-parser": "1.2.6",
-<<<<<<< HEAD
-    "@webassemblyjs/validation": "1.2.3",
-=======
     "@webassemblyjs/validation": "1.2.6",
->>>>>>> 63cba746
     "long": "^3.2.0"
   },
   "devDependencies": {
