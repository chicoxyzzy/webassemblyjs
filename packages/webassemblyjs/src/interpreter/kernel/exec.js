--- conflicted
+++ resolved
@@ -265,28 +265,8 @@
       // Push the frame on top of the stack
       stack[framepointer] = nextStackFrame;
 
-<<<<<<< HEAD
-        /**
-         * Register the function into the stack frame labels
-         */
-        if (typeof func.name === "object") {
-          if (func.name.type === "Identifier") {
-            if (func.signature.type !== "Signature") {
-              throw newRuntimeError(
-                "Function signatures must be denormalised before execution"
-              );
-            }
-            frame.labels.push({
-              value: func,
-              arity: func.signature.params.length,
-              id: func.name
-            });
-          }
-        }
-=======
       // Jump and execute the next frame
       run();
->>>>>>> d0e40c27
 
       if (returnRegister !== null) {
         frame.values.push(...returnRegister);
@@ -323,9 +303,14 @@
            */
           if (typeof func.name === "object") {
             if (func.name.type === "Identifier") {
+              if (func.signature.type !== "Signature") {
+                throw newRuntimeError(
+                  "Function signatures must be denormalised before execution"
+                );
+              }
               frame.labels.push({
                 value: func,
-                arity: func.params.length,
+                arity: func.signature.params.length,
                 id: func.name
               });
             }
