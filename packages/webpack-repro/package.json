{
  "name": "@webassemblyjs/webpack-repro",
<<<<<<< HEAD
  "version": "1.7.1-0",
=======
  "version": "1.6.1",
>>>>>>> 0d45ee51
  "description": "",
  "main": "index.js",
  "scripts": {
    "test": "echo \"Error: no test specified\" && exit 1"
  },
  "author": "",
  "license": "ISC",
  "dependencies": {
<<<<<<< HEAD
    "@webassemblyjs/ast": "1.7.1-0",
    "@webassemblyjs/wasm-edit": "1.7.1-0",
    "@webassemblyjs/wasm-parser": "1.7.1-0"
=======
    "@webassemblyjs/ast": "1.6.1",
    "@webassemblyjs/wasm-edit": "1.6.1",
    "@webassemblyjs/wasm-parser": "1.6.1"
>>>>>>> 0d45ee51
  },
  "private": true
}<|MERGE_RESOLUTION|>--- conflicted
+++ resolved
@@ -1,10 +1,6 @@
 {
   "name": "@webassemblyjs/webpack-repro",
-<<<<<<< HEAD
-  "version": "1.7.1-0",
-=======
   "version": "1.6.1",
->>>>>>> 0d45ee51
   "description": "",
   "main": "index.js",
   "scripts": {
@@ -13,15 +9,9 @@
   "author": "",
   "license": "ISC",
   "dependencies": {
-<<<<<<< HEAD
-    "@webassemblyjs/ast": "1.7.1-0",
-    "@webassemblyjs/wasm-edit": "1.7.1-0",
-    "@webassemblyjs/wasm-parser": "1.7.1-0"
-=======
     "@webassemblyjs/ast": "1.6.1",
     "@webassemblyjs/wasm-edit": "1.6.1",
     "@webassemblyjs/wasm-parser": "1.6.1"
->>>>>>> 0d45ee51
   },
   "private": true
 }