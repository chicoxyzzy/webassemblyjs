--- conflicted
+++ resolved
@@ -1,10 +1,6 @@
 {
   "name": "@webassemblyjs/helper-buffer",
-<<<<<<< HEAD
-  "version": "1.7.1-0",
-=======
   "version": "1.6.1",
->>>>>>> 0d45ee51
   "description": "Buffer manipulation utility",
   "main": "lib/index.js",
   "module": "esm/index.js",
@@ -21,11 +17,7 @@
   "author": "Sven Sauleau",
   "license": "MIT",
   "devDependencies": {
-<<<<<<< HEAD
-    "@webassemblyjs/wasm-parser": "1.7.1-0",
-=======
     "@webassemblyjs/wasm-parser": "1.6.1",
->>>>>>> 0d45ee51
     "jest-diff": "^22.4.0"
   }
 }