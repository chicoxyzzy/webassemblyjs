--- conflicted
+++ resolved
@@ -1,10 +1,6 @@
 {
   "name": "@webassemblyjs/wasm-strip",
-<<<<<<< HEAD
-  "version": "1.7.1-0",
-=======
   "version": "1.6.1",
->>>>>>> 0d45ee51
   "description": "",
   "main": "lib/index.js",
   "module": "esm/index.js",
@@ -24,12 +20,7 @@
     "wasm-strip": "./lib/cli.js"
   },
   "dependencies": {
-<<<<<<< HEAD
-    "@webassemblyjs/helper-wasm-section": "1.7.1-0",
-    "@webassemblyjs/wasm-parser": "1.7.1-0"
-=======
     "@webassemblyjs/helper-wasm-section": "1.6.1",
     "@webassemblyjs/wasm-parser": "1.6.1"
->>>>>>> 0d45ee51
   }
 }