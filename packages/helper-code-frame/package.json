{
  "name": "@webassemblyjs/helper-code-frame",
<<<<<<< HEAD
  "version": "1.7.1-0",
=======
  "version": "1.6.1",
>>>>>>> 0d45ee51
  "description": "",
  "main": "lib/index.js",
  "module": "esm/index.js",
  "repository": {
    "type": "git",
    "url": "https://github.com/xtuc/webassemblyjs.git"
  },
  "publishConfig": {
    "access": "public"
  },
  "author": "Sven Sauleau",
  "license": "MIT",
  "dependencies": {
<<<<<<< HEAD
    "@webassemblyjs/wast-printer": "1.7.1-0"
  },
  "devDependencies": {
    "@webassemblyjs/ast": "1.7.1-0"
=======
    "@webassemblyjs/wast-printer": "1.6.1"
  },
  "devDependencies": {
    "@webassemblyjs/ast": "1.6.1"
>>>>>>> 0d45ee51
  }
}<|MERGE_RESOLUTION|>--- conflicted
+++ resolved
@@ -1,10 +1,6 @@
 {
   "name": "@webassemblyjs/helper-code-frame",
-<<<<<<< HEAD
-  "version": "1.7.1-0",
-=======
   "version": "1.6.1",
->>>>>>> 0d45ee51
   "description": "",
   "main": "lib/index.js",
   "module": "esm/index.js",
@@ -18,16 +14,9 @@
   "author": "Sven Sauleau",
   "license": "MIT",
   "dependencies": {
-<<<<<<< HEAD
-    "@webassemblyjs/wast-printer": "1.7.1-0"
-  },
-  "devDependencies": {
-    "@webassemblyjs/ast": "1.7.1-0"
-=======
     "@webassemblyjs/wast-printer": "1.6.1"
   },
   "devDependencies": {
     "@webassemblyjs/ast": "1.6.1"
->>>>>>> 0d45ee51
   }
 }