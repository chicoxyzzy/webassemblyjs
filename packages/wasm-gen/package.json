{
  "name": "@webassemblyjs/wasm-gen",
<<<<<<< HEAD
  "version": "1.7.1-0",
=======
  "version": "1.6.1",
>>>>>>> 0d45ee51
  "description": "WebAssembly binary format printer",
  "main": "lib/index.js",
  "module": "esm/index.js",
  "scripts": {
    "test": "echo \"Error: no test specified\" && exit 1"
  },
  "repository": {
    "type": "git",
    "url": "https://github.com/xtuc/webassemblyjs.git"
  },
  "publishConfig": {
    "access": "public"
  },
  "author": "Sven Sauleau",
  "license": "MIT",
  "dependencies": {
<<<<<<< HEAD
    "@webassemblyjs/ast": "1.7.1-0",
    "@webassemblyjs/helper-wasm-bytecode": "1.7.1-0",
    "@webassemblyjs/ieee754": "1.7.1-0",
    "@webassemblyjs/leb128": "1.7.1-0",
    "@webassemblyjs/utf8": "1.7.1-0"
=======
    "@webassemblyjs/ast": "1.6.1",
    "@webassemblyjs/helper-wasm-bytecode": "1.6.1",
    "@webassemblyjs/ieee754": "1.6.1",
    "@webassemblyjs/leb128": "1.6.1",
    "@webassemblyjs/utf8": "1.6.1"
>>>>>>> 0d45ee51
  }
}<|MERGE_RESOLUTION|>--- conflicted
+++ resolved
@@ -1,10 +1,6 @@
 {
   "name": "@webassemblyjs/wasm-gen",
-<<<<<<< HEAD
-  "version": "1.7.1-0",
-=======
   "version": "1.6.1",
->>>>>>> 0d45ee51
   "description": "WebAssembly binary format printer",
   "main": "lib/index.js",
   "module": "esm/index.js",
@@ -21,18 +17,10 @@
   "author": "Sven Sauleau",
   "license": "MIT",
   "dependencies": {
-<<<<<<< HEAD
-    "@webassemblyjs/ast": "1.7.1-0",
-    "@webassemblyjs/helper-wasm-bytecode": "1.7.1-0",
-    "@webassemblyjs/ieee754": "1.7.1-0",
-    "@webassemblyjs/leb128": "1.7.1-0",
-    "@webassemblyjs/utf8": "1.7.1-0"
-=======
     "@webassemblyjs/ast": "1.6.1",
     "@webassemblyjs/helper-wasm-bytecode": "1.6.1",
     "@webassemblyjs/ieee754": "1.6.1",
     "@webassemblyjs/leb128": "1.6.1",
     "@webassemblyjs/utf8": "1.6.1"
->>>>>>> 0d45ee51
   }
 }