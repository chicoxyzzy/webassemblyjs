{
  "name": "@webassemblyjs/wasm-gen",
  "version": "1.2.2",
  "description": "WebAssembly binary format printer",
  "main": "lib/index.js",
  "scripts": {
    "test": "echo \"Error: no test specified\" && exit 1"
  },
  "repository": {
    "type": "git",
    "url": "https://github.com/xtuc/webassemblyjs.git"
  },
  "publishConfig": {
    "access": "public"
  },
  "author": "Sven Sauleau",
  "license": "GPL-2.0",
  "dependencies": {
<<<<<<< HEAD
    "@webassemblyjs/ast": "1.2.1",
    "@webassemblyjs/leb128": "1.2.1",
    "@webassemblyjs/helper-wasm-bytecode": "1.2.1"
=======
    "@webassemblyjs/ast": "1.2.2",
    "@webassemblyjs/helper-leb128": "1.2.2",
    "@webassemblyjs/helper-wasm-bytecode": "1.2.2"
>>>>>>> ff259be7
  }
}<|MERGE_RESOLUTION|>--- conflicted
+++ resolved
@@ -16,14 +16,8 @@
   "author": "Sven Sauleau",
   "license": "GPL-2.0",
   "dependencies": {
-<<<<<<< HEAD
-    "@webassemblyjs/ast": "1.2.1",
-    "@webassemblyjs/leb128": "1.2.1",
-    "@webassemblyjs/helper-wasm-bytecode": "1.2.1"
-=======
     "@webassemblyjs/ast": "1.2.2",
     "@webassemblyjs/helper-leb128": "1.2.2",
     "@webassemblyjs/helper-wasm-bytecode": "1.2.2"
->>>>>>> ff259be7
   }
 }