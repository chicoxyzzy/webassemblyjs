--- conflicted
+++ resolved
@@ -52,17 +52,12 @@
   const actual = JSON.stringify(ast, Object.keys(ast).sort(), 2);
 
   // parse the wat file to create the expected AST
-<<<<<<< HEAD
   const astFromWat = parse(actualWat);
   const expected = JSON.stringify(
     astFromWat,
     Object.keys(astFromWat).sort(),
     2
   );
-=======
-  const astFromWat = stripMetadata(parse(actualWat));
-  const expected = JSON.stringify(astFromWat, null, 2);
->>>>>>> 6d61bc4a
 
   const out = diff(expected.trim(), actual.trim());
 
