{
  "name": "@webassemblyjs/helper-wasm-section",
<<<<<<< HEAD
  "version": "1.7.1-0",
=======
  "version": "1.6.1",
>>>>>>> 0d45ee51
  "description": "",
  "main": "lib/index.js",
  "module": "esm/index.js",
  "scripts": {
    "test": "echo \"Error: no test specified\" && exit 1"
  },
  "repository": {
    "type": "git",
    "url": "https://github.com/xtuc/webassemblyjs.git"
  },
  "publishConfig": {
    "access": "public"
  },
  "author": "Sven Sauleau",
  "license": "MIT",
  "dependencies": {
<<<<<<< HEAD
    "@webassemblyjs/ast": "1.7.1-0",
    "@webassemblyjs/helper-buffer": "1.7.1-0",
    "@webassemblyjs/helper-wasm-bytecode": "1.7.1-0",
    "@webassemblyjs/wasm-gen": "1.7.1-0",
    "debug": "^3.1.0"
  },
  "devDependencies": {
    "@webassemblyjs/wasm-parser": "1.7.1-0"
=======
    "@webassemblyjs/ast": "1.6.1",
    "@webassemblyjs/helper-buffer": "1.6.1",
    "@webassemblyjs/helper-wasm-bytecode": "1.6.1",
    "@webassemblyjs/wasm-gen": "1.6.1"
  },
  "devDependencies": {
    "@webassemblyjs/wasm-parser": "1.6.1"
>>>>>>> 0d45ee51
  }
}<|MERGE_RESOLUTION|>--- conflicted
+++ resolved
@@ -1,10 +1,6 @@
 {
   "name": "@webassemblyjs/helper-wasm-section",
-<<<<<<< HEAD
-  "version": "1.7.1-0",
-=======
   "version": "1.6.1",
->>>>>>> 0d45ee51
   "description": "",
   "main": "lib/index.js",
   "module": "esm/index.js",
@@ -21,16 +17,6 @@
   "author": "Sven Sauleau",
   "license": "MIT",
   "dependencies": {
-<<<<<<< HEAD
-    "@webassemblyjs/ast": "1.7.1-0",
-    "@webassemblyjs/helper-buffer": "1.7.1-0",
-    "@webassemblyjs/helper-wasm-bytecode": "1.7.1-0",
-    "@webassemblyjs/wasm-gen": "1.7.1-0",
-    "debug": "^3.1.0"
-  },
-  "devDependencies": {
-    "@webassemblyjs/wasm-parser": "1.7.1-0"
-=======
     "@webassemblyjs/ast": "1.6.1",
     "@webassemblyjs/helper-buffer": "1.6.1",
     "@webassemblyjs/helper-wasm-bytecode": "1.6.1",
@@ -38,6 +24,5 @@
   },
   "devDependencies": {
     "@webassemblyjs/wasm-parser": "1.6.1"
->>>>>>> 0d45ee51
   }
 }