--- conflicted
+++ resolved
@@ -1,10 +1,6 @@
 {
   "name": "eslint-plugin-webassembly",
-<<<<<<< HEAD
-  "version": "1.7.1-0",
-=======
   "version": "1.6.1",
->>>>>>> 0d45ee51
   "description": "ESLint plugin for WebAssembly",
   "keywords": [
     "eslint",
@@ -18,13 +14,8 @@
   "main": "lib/index.js",
   "module": "esm/index.js",
   "dependencies": {
-<<<<<<< HEAD
-    "@webassemblyjs/ast": "1.7.1-0",
-    "@webassemblyjs/wasm-parser": "1.7.1-0",
-=======
     "@webassemblyjs/ast": "1.6.1",
     "@webassemblyjs/wasm-parser": "1.6.1",
->>>>>>> 0d45ee51
     "eslint-rule-composer": "^0.1.1",
     "estraverse": "^4.2.0",
     "requireindex": "~1.1.0"
