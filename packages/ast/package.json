--- conflicted
+++ resolved
@@ -1,10 +1,6 @@
 {
   "name": "@webassemblyjs/ast",
-<<<<<<< HEAD
-  "version": "1.7.1-0",
-=======
   "version": "1.6.1",
->>>>>>> 0d45ee51
   "description": "AST utils for webassemblyjs",
   "keywords": [
     "webassembly",
@@ -16,16 +12,9 @@
   "author": "Sven Sauleau",
   "license": "MIT",
   "dependencies": {
-<<<<<<< HEAD
-    "@webassemblyjs/helper-module-context": "1.7.1-0",
-    "@webassemblyjs/helper-wasm-bytecode": "1.7.1-0",
-    "@webassemblyjs/wast-parser": "1.7.1-0",
-    "debug": "^3.1.0",
-=======
     "@webassemblyjs/helper-module-context": "1.6.1",
     "@webassemblyjs/helper-wasm-bytecode": "1.6.1",
     "@webassemblyjs/wast-parser": "1.6.1",
->>>>>>> 0d45ee51
     "mamacro": "^0.0.3"
   },
   "repository": {
@@ -36,11 +25,7 @@
     "access": "public"
   },
   "devDependencies": {
-<<<<<<< HEAD
-    "@webassemblyjs/helper-test-framework": "1.7.1-0",
-=======
     "@webassemblyjs/helper-test-framework": "1.6.1",
->>>>>>> 0d45ee51
     "array.prototype.flatmap": "^1.2.1",
     "dump-exports": "^0.1.0"
   }
