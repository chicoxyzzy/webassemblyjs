{
  "name": "@webassemblyjs/ast",
  "version": "1.2.7",
  "description": "AST utils for webassemblyjs",
  "keywords": [
    "webassembly",
    "javascript",
    "ast"
  ],
  "main": "lib/index.js",
  "author": "Sven Sauleau",
  "license": "GPL-2.0",
  "dependencies": {
<<<<<<< HEAD
    "@webassemblyjs/helper-wasm-bytecode": "1.2.6",
    "@webassemblyjs/wast-parser": "1.2.6",
    "webassemblyjs": "1.2.6"
=======
    "@webassemblyjs/wast-parser": "1.2.7",
    "webassemblyjs": "1.2.7"
>>>>>>> affab910
  },
  "repository": {
    "type": "git",
    "url": "https://github.com/xtuc/webassemblyjs.git"
  },
  "publishConfig": {
    "access": "public"
  },
  "devDependencies": {
    "dump-exports": "^0.1.0"
  }
}<|MERGE_RESOLUTION|>--- conflicted
+++ resolved
@@ -11,14 +11,9 @@
   "author": "Sven Sauleau",
   "license": "GPL-2.0",
   "dependencies": {
-<<<<<<< HEAD
-    "@webassemblyjs/helper-wasm-bytecode": "1.2.6",
-    "@webassemblyjs/wast-parser": "1.2.6",
-    "webassemblyjs": "1.2.6"
-=======
+    "@webassemblyjs/helper-wasm-bytecode": "1.2.7",
     "@webassemblyjs/wast-parser": "1.2.7",
     "webassemblyjs": "1.2.7"
->>>>>>> affab910
   },
   "repository": {
     "type": "git",
