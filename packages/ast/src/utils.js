--- conflicted
+++ resolved
@@ -2,12 +2,6 @@
 import { signatures } from "./signatures";
 import { traverse } from "./traverse";
 
-<<<<<<< HEAD
-const constants = require("@webassemblyjs/helper-wasm-bytecode");
-const debug = require("debug")("webassemblyjs:ast:utils");
-
-=======
->>>>>>> 0d45ee51
 export function isAnonymous(ident: Identifier): boolean {
   return ident.raw === "";
 }
