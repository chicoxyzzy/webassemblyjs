{
  "name": "@webassemblyjs/validation",
<<<<<<< HEAD
  "version": "1.7.1-0",
=======
  "version": "1.6.1",
>>>>>>> 0d45ee51
  "description": "Module AST validations",
  "main": "lib/index.js",
  "module": "esm/index.js",
  "scripts": {
    "test": "echo \"Error: no test specified\" && exit 1"
  },
  "repository": {
    "type": "git",
    "url": "https://github.com/xtuc/webassemblyjs.git"
  },
  "publishConfig": {
    "access": "public"
  },
  "author": "Sven Sauleau",
  "license": "MIT",
  "dependencies": {
<<<<<<< HEAD
    "@webassemblyjs/ast": "1.7.1-0",
    "@webassemblyjs/helper-module-context": "1.7.1-0",
    "debug": "3.0.1"
  },
  "devDependencies": {
    "@webassemblyjs/helper-test-framework": "1.7.1-0",
    "@webassemblyjs/wasm-parser": "1.7.1-0",
    "@webassemblyjs/wast-parser": "1.7.1-0",
=======
    "@webassemblyjs/ast": "1.6.1",
    "@webassemblyjs/helper-module-context": "1.6.1"
  },
  "devDependencies": {
    "@webassemblyjs/helper-test-framework": "1.6.1",
    "@webassemblyjs/wasm-parser": "1.6.1",
    "@webassemblyjs/wast-parser": "1.6.1",
>>>>>>> 0d45ee51
    "wabt": "^1.0.0"
  }
}<|MERGE_RESOLUTION|>--- conflicted
+++ resolved
@@ -1,10 +1,6 @@
 {
   "name": "@webassemblyjs/validation",
-<<<<<<< HEAD
-  "version": "1.7.1-0",
-=======
   "version": "1.6.1",
->>>>>>> 0d45ee51
   "description": "Module AST validations",
   "main": "lib/index.js",
   "module": "esm/index.js",
@@ -21,16 +17,6 @@
   "author": "Sven Sauleau",
   "license": "MIT",
   "dependencies": {
-<<<<<<< HEAD
-    "@webassemblyjs/ast": "1.7.1-0",
-    "@webassemblyjs/helper-module-context": "1.7.1-0",
-    "debug": "3.0.1"
-  },
-  "devDependencies": {
-    "@webassemblyjs/helper-test-framework": "1.7.1-0",
-    "@webassemblyjs/wasm-parser": "1.7.1-0",
-    "@webassemblyjs/wast-parser": "1.7.1-0",
-=======
     "@webassemblyjs/ast": "1.6.1",
     "@webassemblyjs/helper-module-context": "1.6.1"
   },
@@ -38,7 +24,6 @@
     "@webassemblyjs/helper-test-framework": "1.6.1",
     "@webassemblyjs/wasm-parser": "1.6.1",
     "@webassemblyjs/wast-parser": "1.6.1",
->>>>>>> 0d45ee51
     "wabt": "^1.0.0"
   }
 }