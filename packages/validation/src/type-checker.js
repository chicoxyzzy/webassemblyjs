--- conflicted
+++ resolved
@@ -22,14 +22,13 @@
     errors.push(msg);
   }
 
-<<<<<<< HEAD
 export default function validate(ast, moduleContext) {
   if (!ast.body || !ast.body[0] || !ast.body[0].fields) {
     return [];
   }
 
   errors = [];
-=======
+  
   function checkTypes(a, b, index) {
     if (a === ANY && b) {
       return;
@@ -42,7 +41,6 @@
     // the type u32 is equal to i32
     if (a === "u32") a = "i32";
     if (b === "u32") b = "i32";
->>>>>>> 716ea371
 
     // the type u64 is equal to i64
     if (a === "u64") a = "i64";
