--- conflicted
+++ resolved
@@ -1,11 +1,6 @@
 {
-<<<<<<< HEAD
   "name": "@webassemblyjs/helper-flatten-ast",
-  "version": "1.7.8",
-=======
-  "name": "@webassemblyjs/helper-flaten-ast",
   "version": "1.7.10",
->>>>>>> a91314a2
   "description": "Flatten an AST helper",
   "main": "lib/index.js",
   "module": "esm/index.js",
