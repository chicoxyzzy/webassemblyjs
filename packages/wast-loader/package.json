--- conflicted
+++ resolved
@@ -1,10 +1,6 @@
 {
   "name": "wast-loader",
-<<<<<<< HEAD
-  "version": "1.7.1-0",
-=======
   "version": "1.6.1",
->>>>>>> 0d45ee51
   "description": "Webpack loader for WebAssembly text format",
   "keywords": [
     "webassembly",
