--- conflicted
+++ resolved
@@ -7,13 +7,9 @@
   "scripts": {
     "test": "echo \"Error: no test specified\" && exit 1"
   },
-<<<<<<< HEAD
   "dependencies": {
-    "leb": "^0.3.0",
     "long": "4.0.0"
   },
-=======
->>>>>>> 716a6ffc
   "publishConfig": {
     "access": "public"
   }
