{
  "name": "@webassemblyjs/repl",
  "version": "1.5.1",
  "description": "WebAssembly REPL",
  "main": "lib/index.js",
  "scripts": {
    "test": "echo \"Error: no test specified\" && exit 1"
  },
  "author": "Sven Sauleau",
  "license": "MIT",
  "repository": {
    "type": "git",
    "url": "https://github.com/xtuc/webassemblyjs.git"
  },
  "publishConfig": {
    "access": "public"
  },
  "dependencies": {
<<<<<<< HEAD
    "@webassemblyjs/ast": "1.5.0",
    "@webassemblyjs/wasm-parser": "1.5.0",
    "@webassemblyjs/wast-parser": "1.5.0",
    "@webassemblyjs/validation": "1.5.0",
    "webassemblyjs": "1.5.0"
=======
    "@webassemblyjs/ast": "1.5.1",
    "@webassemblyjs/wasm-parser": "1.5.1",
    "@webassemblyjs/wast-parser": "1.5.1",
    "webassemblyjs": "1.5.1"
>>>>>>> 0d486095
  },
  "bin": {
    "wasm": "./lib/bin.js"
  }
}<|MERGE_RESOLUTION|>--- conflicted
+++ resolved
@@ -16,18 +16,10 @@
     "access": "public"
   },
   "dependencies": {
-<<<<<<< HEAD
-    "@webassemblyjs/ast": "1.5.0",
-    "@webassemblyjs/wasm-parser": "1.5.0",
-    "@webassemblyjs/wast-parser": "1.5.0",
-    "@webassemblyjs/validation": "1.5.0",
-    "webassemblyjs": "1.5.0"
-=======
     "@webassemblyjs/ast": "1.5.1",
     "@webassemblyjs/wasm-parser": "1.5.1",
     "@webassemblyjs/wast-parser": "1.5.1",
     "webassemblyjs": "1.5.1"
->>>>>>> 0d486095
   },
   "bin": {
     "wasm": "./lib/bin.js"
