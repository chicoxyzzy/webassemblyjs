{
  "name": "@webassemblyjs/repl",
<<<<<<< HEAD
  "version": "1.2.2-5",
=======
  "version": "1.2.3",
>>>>>>> 8453b898
  "description": "WebAssembly REPL",
  "main": "lib/index.js",
  "scripts": {
    "test": "echo \"Error: no test specified\" && exit 1"
  },
  "author": "Sven Sauleau",
  "license": "GPL-2.0",
  "repository": {
    "type": "git",
    "url": "https://github.com/xtuc/webassemblyjs.git"
  },
  "publishConfig": {
    "access": "public"
  },
  "dependencies": {
    "@webassemblyjs/ast": "1.2.3",
    "@webassemblyjs/wasm-parser": "1.2.3",
    "@webassemblyjs/wast-parser": "1.2.3",
    "webassemblyjs": "1.2.3"
  },
  "bin": {
    "wasm": "./lib/bin.js"
  }
}<|MERGE_RESOLUTION|>--- conflicted
+++ resolved
@@ -1,10 +1,6 @@
 {
   "name": "@webassemblyjs/repl",
-<<<<<<< HEAD
-  "version": "1.2.2-5",
-=======
   "version": "1.2.3",
->>>>>>> 8453b898
   "description": "WebAssembly REPL",
   "main": "lib/index.js",
   "scripts": {
