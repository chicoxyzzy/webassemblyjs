--- conflicted
+++ resolved
@@ -634,13 +634,7 @@
      *   <type>.<relop>
      *   <type>.<cvtop>/<type>
      */
-<<<<<<< HEAD
-    function parseFuncInstr() {
-=======
     function parseFuncInstr(): Instruction {
-      const args: Array<any> = [];
-
->>>>>>> 672b7729
       /**
        * A simple instruction
        */
