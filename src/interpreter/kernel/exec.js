--- conflicted
+++ resolved
@@ -267,36 +267,10 @@
       const call = instruction;
 
       if (call.index.type === 'Identifier') {
-<<<<<<< HEAD
-
-        const element = getLabel(call.index);
-
-        if (typeof element === 'undefined') {
-          throw new RuntimeError('Cannot call ' + call.index.name + ': label not found on the call stack');
-        }
-
-        if (element.type === 'Func') {
-
-          const childStackFrame = createChildStackFrame(frame, element.body);
-
-          const res = executeStackFrame(childStackFrame, depth + 1);
-
-          if (isTrapped(res)) {
-            return res;
-          }
-
-          if (typeof res !== 'undefined') {
-            pushResult(res);
-          }
-        } else {
-          throw new RuntimeError('Ilegal call instruction on type: ' + element.type);
-        }
-=======
         throw new RuntimeError(
           'Internal compiler error: Identifier argument in call must be '
           + 'transformed to a NumberLiteral node'
         );
->>>>>>> cf92c173
       }
 
       // WASM
