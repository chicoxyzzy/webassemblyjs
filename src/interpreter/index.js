--- conflicted
+++ resolved
@@ -58,13 +58,7 @@
           this._externalElements[key] = {};
         }
 
-<<<<<<< HEAD
-        if (value instanceof Memory) {
-          this._allocator = createAllocator(value);
-        } else if (value instanceof Table) {
-=======
         if (value instanceof Table) {
->>>>>>> 2bb93cdf
           this._table = value;
         } else {
           this._externalElements[key][key2] = value;
